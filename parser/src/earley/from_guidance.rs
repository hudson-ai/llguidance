use std::fmt::Write;
use std::{sync::Arc, vec};

use super::{grammar::SymbolProps, lexerspec::LexerSpec, CGrammar, Grammar};
use crate::api::{
    GrammarWithLexer, Node, ParserLimits, RegexId, RegexNode, RegexSpec, TopLevelGrammar,
    DEFAULT_CONTEXTUAL,
};
use crate::{lark_to_llguidance, loginfo, JsonCompileOptions, Logger};
use anyhow::{bail, ensure, Result};
use derivre::{ExprRef, JsonQuoteOptions, RegexAst, RegexBuilder};
use instant::Instant;
use toktrie::TokEnv;

fn resolve_rx(rx_refs: &[ExprRef], node: &RegexSpec) -> Result<RegexAst> {
    match node {
        RegexSpec::Regex(rx) => Ok(RegexAst::Regex(rx.clone())),
        RegexSpec::RegexId(id) => {
            if id.0 >= rx_refs.len() {
                bail!("invalid regex id: {}", id.0)
            } else {
                Ok(RegexAst::ExprRef(rx_refs[id.0]))
            }
        }
    }
}

fn map_rx_ref(rx_refs: &[ExprRef], id: RegexId) -> Result<RegexAst> {
    if id.0 >= rx_refs.len() {
        bail!("invalid regex id when building nodes: {}", id.0)
    } else {
        Ok(RegexAst::ExprRef(rx_refs[id.0]))
    }
}

fn map_rx_refs(rx_refs: &[ExprRef], ids: Vec<RegexId>) -> Result<Vec<RegexAst>> {
    ids.into_iter().map(|id| map_rx_ref(rx_refs, id)).collect()
}

fn map_rx_nodes(
    limits: &ParserLimits,
    rx_nodes: Vec<RegexNode>,
    allow_invalid_utf8: bool,
) -> Result<(RegexBuilder, Vec<ExprRef>)> {
    let mut builder = RegexBuilder::new();
    if allow_invalid_utf8 {
        builder.utf8(false);
        builder.unicode(false);
    }
    let mut rx_refs = vec![];
    for node in rx_nodes {
        rx_refs.push(builder.mk(&map_node(&rx_refs, node)?)?);
        ensure!(
            builder.exprset().cost() <= limits.initial_lexer_fuel,
            "initial lexer configuration (rx_nodes) too big (limit for this grammar: {})",
            limits.initial_lexer_fuel
        );
    }
    return Ok((builder, rx_refs));

    fn map_node(rx_refs: &[ExprRef], node: RegexNode) -> Result<RegexAst> {
        match node {
            RegexNode::Not(id) => Ok(RegexAst::Not(Box::new(map_rx_ref(rx_refs, id)?))),
            RegexNode::Repeat(id, min, max) => Ok(RegexAst::Repeat(
                Box::new(map_rx_ref(rx_refs, id)?),
                min,
                max.unwrap_or(u32::MAX),
            )),
            RegexNode::EmptyString => Ok(RegexAst::EmptyString),
            RegexNode::NoMatch => Ok(RegexAst::NoMatch),
            RegexNode::Regex(rx) => Ok(RegexAst::Regex(rx)),
            RegexNode::Literal(lit) => Ok(RegexAst::Literal(lit)),
            RegexNode::Byte(b) => Ok(RegexAst::Byte(b)),
            RegexNode::ByteSet(bs) => Ok(RegexAst::ByteSet(bs)),
            RegexNode::ByteLiteral(bs) => Ok(RegexAst::ByteLiteral(bs)),
            RegexNode::And(lst) => Ok(RegexAst::And(map_rx_refs(rx_refs, lst)?)),
            RegexNode::Concat(lst) => Ok(RegexAst::Concat(map_rx_refs(rx_refs, lst)?)),
            RegexNode::Or(lst) => Ok(RegexAst::Or(map_rx_refs(rx_refs, lst)?)),
            RegexNode::LookAhead(id) => Ok(RegexAst::LookAhead(Box::new(map_rx_ref(rx_refs, id)?))),
        }
    }
}

fn grammar_from_json(
    tok_env: &TokEnv,
    limits: &mut ParserLimits,
    mut input: GrammarWithLexer,
) -> Result<(LexerSpec, Grammar)> {
    if input.json_schema.is_some() || input.lark_grammar.is_some() {
        ensure!(
            input.nodes.is_empty() && input.rx_nodes.is_empty(),
            "cannot have both json_schema/lark_grammar and nodes/rx_nodes"
        );

        let mut new_grm = if let Some(json_schema) = input.json_schema.as_ref() {
            ensure!(
                input.lark_grammar.is_none(),
                "cannot have both json_schema and lark_grammar"
            );
<<<<<<< HEAD
            let opts = JsonCompileOptions::default();
            opts.json_to_llg_no_validate(json_schema)?
=======
            let opts = JsonCompileOptions { compact: false };
            opts.json_to_llg(json_schema)?
>>>>>>> a27b7732
        } else {
            lark_to_llguidance(input.lark_grammar.as_ref().unwrap())?
        };

        let g = new_grm.grammars.pop().unwrap();

        input.greedy_skip_rx = g.greedy_skip_rx;
        input.nodes = g.nodes;
        input.rx_nodes = g.rx_nodes;
        input.contextual = g.contextual;

        input.lark_grammar = None;
        input.json_schema = None;
    }

    ensure!(input.nodes.len() > 0, "empty grammar");

    let (builder, rx_nodes) = map_rx_nodes(limits, input.rx_nodes, input.allow_invalid_utf8)?;

    let skip = match input.greedy_skip_rx {
        Some(rx) => resolve_rx(&rx_nodes, &rx)?,
        _ => RegexAst::NoMatch,
    };
    let mut lexer_spec = LexerSpec::new(builder, skip)?;
    if input.no_forcing {
        lexer_spec.no_forcing = true;
    }
    if input.allow_initial_skip {
        lexer_spec.allow_initial_skip = true;
    }
    let mut grm = Grammar::new();
    let node_map = input
        .nodes
        .iter()
        .enumerate()
        .map(|(idx, n)| {
            let props = n.node_props();
            let name = match props.name.as_ref() {
                Some(n) => n.clone(),
                None if props.capture_name.is_some() => {
                    props.capture_name.as_ref().unwrap().clone()
                }
                None => format!("n{}", idx),
            };
            let symprops = SymbolProps {
                commit_point: false,
                hidden: false,
                max_tokens: props.max_tokens.unwrap_or(usize::MAX),
                capture_name: props.capture_name.clone(),
                temperature: 0.0,
                stop_capture_name: None,
            };
            grm.fresh_symbol_ext(&name, symprops)
        })
        .collect::<Vec<_>>();

    let mut size = input.nodes.len();

    for (n, sym) in input.nodes.iter().zip(node_map.iter()) {
        let lhs = *sym;
        match &n {
            Node::Select { among, .. } => {
                // TODO add some optimization to throw these away?
                // ensure!(among.len() > 0, "empty select");
                for v in among {
                    grm.add_rule(lhs, vec![node_map[v.0]])?;
                    size += 2;
                }
            }
            Node::Join { sequence, .. } => {
                let rhs = sequence.iter().map(|idx| node_map[idx.0]).collect();
                size += 1 + sequence.len();
                grm.add_rule(lhs, rhs)?;
            }
            Node::Gen { data, .. } => {
                // parser backtracking relies on only lazy lexers having hidden lexemes
                let body_rx = if data.body_rx.is_missing() {
                    RegexAst::Regex(".*".to_string())
                } else {
                    resolve_rx(&rx_nodes, &data.body_rx)?
                };
                let lazy = data.lazy.unwrap_or(!data.stop_rx.is_missing());
                let stop_rx = if data.stop_rx.is_missing() {
                    RegexAst::EmptyString
                } else {
                    resolve_rx(&rx_nodes, &data.stop_rx)?
                };
                let idx = lexer_spec.add_rx_and_stop(
                    format!("gen_{}", grm.sym_name(lhs)),
                    body_rx,
                    stop_rx,
                    lazy,
                )?;

                let symprops = grm.sym_props_mut(lhs);
                if let Some(t) = data.temperature {
                    symprops.temperature = t;
                }
                if data.stop_capture_name.is_some() {
                    symprops.stop_capture_name = data.stop_capture_name.clone();
                    let wrap_props = symprops.for_wrapper();
                    let wrap_name = format!("stop_wrap_{}", grm.sym_name(lhs));
                    let wrap_sym = grm.fresh_symbol_ext(&wrap_name, wrap_props);
                    grm.make_terminal(wrap_sym, idx, &lexer_spec)?;
                    grm.add_rule(lhs, vec![wrap_sym])?;
                } else {
                    grm.make_terminal(lhs, idx, &lexer_spec)?;
                }
            }
            Node::Lexeme {
                rx,
                contextual,
                temperature,
                json_allowed_escapes,
                json_raw,
                json_string,
                ..
            } => {
                let json_options = if json_string.unwrap_or(false) {
                    Some(JsonQuoteOptions {
                        allowed_escapes: json_allowed_escapes
                            .as_ref()
                            .map_or("nrbtf\\\"u", |e| e.as_str())
                            .to_string(),
                        raw_mode: json_raw.unwrap_or(false),
                    })
                } else {
                    ensure!(
                        json_allowed_escapes.is_none(),
                        "json_allowed_escapes is only valid for json_string"
                    );
                    ensure!(json_raw.is_none(), "json_raw is only valid for json_string");
                    None
                };
                let idx = lexer_spec.add_greedy_lexeme(
                    format!("lex_{}", grm.sym_name(lhs)),
                    resolve_rx(&rx_nodes, rx)?,
                    contextual.unwrap_or(input.contextual.unwrap_or(DEFAULT_CONTEXTUAL)),
                    json_options,
                )?;
                if let Some(t) = temperature {
                    let symprops = grm.sym_props_mut(lhs);
                    symprops.temperature = *t;
                }
                grm.make_terminal(lhs, idx, &lexer_spec)?;
            }
            Node::String { literal, .. } => {
                if literal.is_empty() {
                    grm.add_rule(lhs, vec![])?;
                } else {
                    let idx = lexer_spec.add_simple_literal(
                        format!("str_{}", grm.sym_name(lhs)),
                        &literal,
                        input.contextual.unwrap_or(DEFAULT_CONTEXTUAL),
                    )?;
                    grm.make_terminal(lhs, idx, &lexer_spec)?;
                }
            }
            Node::GenGrammar { data, props } => {
                let mut data = data.clone();
                data.max_tokens_grm = props.max_tokens.unwrap_or(usize::MAX);
                grm.make_gen_grammar(lhs, data)?;
            }
            Node::SpecialToken { token, .. } => {
                let trie = tok_env.tok_trie();
                if trie.get_special_token(token).is_none() {
                    let spec = trie.get_special_tokens();
                    bail!(
                        "unknown special token: {:?}; following special tokens are available: {}",
                        token,
                        trie.tokens_dbg(&spec)
                    );
                }
                let idx = lexer_spec.add_special_token(token.clone())?;
                grm.make_terminal(lhs, idx, &lexer_spec)?;
            }
        }

        ensure!(
            lexer_spec.cost() <= limits.initial_lexer_fuel,
            "initial lexer configuration (grammar) too big (limit for this grammar: {})",
            limits.initial_lexer_fuel
        );

        ensure!(
            size <= limits.max_grammar_size,
            "grammar size (number of symbols) too big (limit for this grammar: {})",
            limits.max_grammar_size,
        );
    }

    limits.initial_lexer_fuel = limits.initial_lexer_fuel.saturating_sub(lexer_spec.cost());
    limits.max_grammar_size = limits.max_grammar_size.saturating_sub(size);

    Ok((lexer_spec, grm))
}

pub fn grammars_from_json(
    input: TopLevelGrammar,
    tok_env: &TokEnv,
    logger: &mut Logger,
    mut limits: ParserLimits,
    extra_lexemes: Vec<String>,
) -> Result<Vec<Arc<CGrammar>>> {
    let t0 = Instant::now();
    let grammars = input
        .grammars
        .into_iter()
        .map(|g| grammar_from_json(tok_env, &mut limits, g))
        .collect::<Result<Vec<_>>>()?;

    for (_, g) in &grammars {
        g.validate_grammar_refs(&grammars)?;
    }

    let t1 = Instant::now();

    let grammars = grammars
        .into_iter()
        .enumerate()
        .map(|(idx, (mut lex, mut grm))| {
            lex.add_extra_lexemes(&extra_lexemes);

            let log_grammar =
                logger.level_enabled(3) || (logger.level_enabled(2) && grm.is_small());
            if log_grammar {
                writeln!(
                    logger.info_logger(),
                    "Grammar #{}:\n{:?}\n{:?}\n",
                    idx,
                    lex,
                    grm
                )
                .unwrap();
            } else if logger.level_enabled(2) {
                writeln!(
                    logger.info_logger(),
                    "Grammar #{}; (skipping body; log_level=3 will print it); {}",
                    idx,
                    grm.stats()
                )
                .unwrap();
            }

            grm = grm.optimize();

            if log_grammar {
                write!(logger.info_logger(), "  == Optimize ==>\n{:?}", grm).unwrap();
            } else if logger.level_enabled(2) {
                writeln!(logger.info_logger(), "  ==> {}", grm.stats()).unwrap();
            }

            Arc::new(grm.compile(lex))
        })
        .collect::<Vec<_>>();

    loginfo!(
        logger,
        "build grammar: {:?}; optimize: {:?}",
        t1 - t0,
        t1.elapsed()
    );

    Ok(grammars)
}<|MERGE_RESOLUTION|>--- conflicted
+++ resolved
@@ -97,13 +97,8 @@
                 input.lark_grammar.is_none(),
                 "cannot have both json_schema and lark_grammar"
             );
-<<<<<<< HEAD
-            let opts = JsonCompileOptions::default();
-            opts.json_to_llg_no_validate(json_schema)?
-=======
-            let opts = JsonCompileOptions { compact: false };
+            let opts: JsonCompileOptions = JsonCompileOptions::default();
             opts.json_to_llg(json_schema)?
->>>>>>> a27b7732
         } else {
             lark_to_llguidance(input.lark_grammar.as_ref().unwrap())?
         };
