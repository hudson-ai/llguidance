--- conflicted
+++ resolved
@@ -94,13 +94,7 @@
     String {
         min_length: u64,
         max_length: Option<u64>,
-<<<<<<< HEAD
-        pattern: Option<String>,
-        format: Option<String>,
-        const_string: Option<String>,
-=======
         regex: Option<RegexAst>,
->>>>>>> e2bf3137
     },
     Array {
         min_items: u64,
@@ -144,8 +138,11 @@
                 ..
             } if x == y => return Some(RegexNode::Literal(x.to_string())),
             Schema::String {
-                const_string: Some(s),
-                ..
+                // TODO: check that min/max don't break the literal and all the other constraints
+                // or just convert this whole node to a regex
+                min_length: 0,
+                max_length: None,
+                regex: Some(RegexAst::Literal(s)),
             } => s,
             Schema::LiteralBool { value } => {
                 if *value {
@@ -843,13 +840,7 @@
         Value::String(s) => Ok(Schema::String {
             min_length: 0,
             max_length: None,
-<<<<<<< HEAD
-            pattern: Some(format!("^{}$", escape(s))),
-            format: None,
-            const_string: Some(s.clone()),
-=======
             regex: Some(RegexAst::Literal(s.to_string())),
->>>>>>> e2bf3137
         }),
         Value::Array(items) => {
             let prefix_items = items
@@ -1039,13 +1030,7 @@
     Ok(Schema::String {
         min_length,
         max_length,
-<<<<<<< HEAD
-        pattern,
-        format,
-        const_string: None,
-=======
         regex: regex,
->>>>>>> e2bf3137
     })
 }
 
@@ -1175,204 +1160,6 @@
     Ok(merged)
 }
 
-<<<<<<< HEAD
-/// Intersect two schemas, returning a new (normalized) schema that represents the intersection of the two.
-fn intersect_two(ctx: &Context, schema0: Schema, schema1: Schema) -> Result<Schema> {
-    ctx.increment()?;
-
-    let merged = match (schema0, schema1) {
-        (Schema::Any, schema1) => schema1,
-        (schema0, Schema::Any) => schema0,
-        (Schema::Unsatisfiable { reason }, _) => Schema::Unsatisfiable { reason },
-        (_, Schema::Unsatisfiable { reason }) => Schema::Unsatisfiable { reason },
-        (Schema::Ref { uri }, schema1) => intersect_ref(ctx, &uri, schema1, true)?,
-        (schema0, Schema::Ref { uri }) => intersect_ref(ctx, &uri, schema0, false)?,
-        (Schema::OneOf { options }, schema1) => Schema::OneOf {
-            options: options
-                .into_iter()
-                .map(|opt| intersect_two(ctx, opt, schema1.clone()))
-                .collect::<Result<Vec<_>>>()?,
-        },
-        (schema0, Schema::OneOf { options }) => Schema::OneOf {
-            options: options
-                .into_iter()
-                .map(|opt| intersect_two(ctx, schema0.clone(), opt))
-                .collect::<Result<Vec<_>>>()?,
-        },
-        (Schema::AnyOf { options }, schema1) => Schema::AnyOf {
-            options: options
-                .into_iter()
-                .map(|opt| intersect_two(ctx, opt, schema1.clone()))
-                .collect::<Result<Vec<_>>>()?,
-        },
-        (schema0, Schema::AnyOf { options }) => Schema::AnyOf {
-            options: options
-                .into_iter()
-                .map(|opt| intersect_two(ctx, schema0.clone(), opt))
-                .collect::<Result<Vec<_>>>()?,
-        },
-        (Schema::Null, Schema::Null) => Schema::Null,
-        (Schema::Boolean, Schema::Boolean) => Schema::Boolean,
-        (Schema::Boolean, Schema::LiteralBool { value }) => Schema::LiteralBool { value },
-        (Schema::LiteralBool { value }, Schema::Boolean) => Schema::LiteralBool { value },
-        (Schema::LiteralBool { value: value1 }, Schema::LiteralBool { value: value2 }) => {
-            if value1 == value2 {
-                Schema::LiteralBool { value: value1 }
-            } else {
-                Schema::Unsatisfiable {
-                    reason: "incompatible boolean values".to_string(),
-                }
-            }
-        }
-        (
-            Schema::Number {
-                minimum: min1,
-                maximum: max1,
-                exclusive_minimum: emin1,
-                exclusive_maximum: emax1,
-                integer: int1,
-            },
-            Schema::Number {
-                minimum: min2,
-                maximum: max2,
-                exclusive_minimum: emin2,
-                exclusive_maximum: emax2,
-                integer: int2,
-            },
-        ) => Schema::Number {
-            minimum: opt_max(min1, min2),
-            maximum: opt_min(max1, max2),
-            exclusive_minimum: opt_max(emin1, emin2),
-            exclusive_maximum: opt_min(emax1, emax2),
-            integer: int1 || int2,
-        },
-        (
-            Schema::String {
-                min_length: min1,
-                max_length: max1,
-                pattern: pattern1,
-                format: format1,
-                const_string: const1,
-            },
-            Schema::String {
-                min_length: min2,
-                max_length: max2,
-                pattern: pattern2,
-                format: format2,
-                const_string: const2,
-            },
-        ) => Schema::String {
-            min_length: min1.max(min2),
-            max_length: opt_min(max1, max2),
-            pattern: match (pattern1, pattern2) {
-                (None, None) => None,
-                (None, Some(r)) => Some(r),
-                (Some(r), None) => Some(r),
-                (Some(r1), Some(r2)) => {
-                    if r1 == r2 {
-                        Some(r1)
-                    } else {
-                        bail!("intersection of patterns not implemented")
-                    }
-                }
-            },
-            format: match (format1, format2) {
-                (None, None) => None,
-                (None, Some(fmt)) => Some(fmt),
-                (Some(fmt), None) => Some(fmt),
-                (Some(fmt1), Some(fmt2)) => {
-                    if fmt1 == fmt2 {
-                        Some(fmt1)
-                    } else {
-                        bail!("intersection of formats not implemented")
-                    }
-                }
-            },
-            const_string: match (const1, const2) {
-                (Some(s1), Some(s2)) if s1 == s2 => Some(s1),
-                _ => None,
-            },
-        },
-        (
-            Schema::Array {
-                min_items: min1,
-                max_items: max1,
-                prefix_items: mut prefix1,
-                items: items1,
-            },
-            Schema::Array {
-                min_items: min2,
-                max_items: max2,
-                prefix_items: mut prefix2,
-                items: items2,
-            },
-        ) => Schema::Array {
-            min_items: min1.max(min2),
-            max_items: opt_min(max1, max2),
-            prefix_items: {
-                let len = prefix1.len().max(prefix2.len());
-                prefix1.resize_with(len, || items1.as_deref().cloned().unwrap_or(Schema::Any));
-                prefix2.resize_with(len, || items2.as_deref().cloned().unwrap_or(Schema::Any));
-                prefix1
-                    .into_iter()
-                    .zip(prefix2.into_iter())
-                    .map(|(item1, item2)| intersect_two(ctx, item1, item2))
-                    .collect::<Result<Vec<_>>>()?
-            },
-            items: match (items1, items2) {
-                (None, None) => None,
-                (None, Some(item)) => Some(item),
-                (Some(item), None) => Some(item),
-                (Some(item1), Some(item2)) => Some(Box::new(intersect_two(ctx, *item1, *item2)?)),
-            },
-        },
-        (
-            Schema::Object {
-                properties: props1,
-                additional_properties: add1,
-                required: req1,
-            },
-            Schema::Object {
-                properties: mut props2,
-                additional_properties: add2,
-                required: req2,
-            },
-        ) => {
-            let mut new_props = IndexMap::new();
-            for (key, prop1) in props1.into_iter() {
-                let prop2 = props2
-                    .shift_remove(&key)
-                    .or_else(|| add2.as_deref().cloned())
-                    .unwrap_or(Schema::Any);
-                new_props.insert(key, intersect_two(ctx, prop1, prop2)?);
-            }
-            for (key, prop2) in props2.into_iter() {
-                let prop1 = add1.as_deref().cloned().unwrap_or(Schema::Any);
-                new_props.insert(key, intersect_two(ctx, prop1, prop2)?);
-            }
-            let mut required = req1;
-            required.extend(req2);
-            Schema::Object {
-                properties: new_props,
-                additional_properties: match (add1, add2) {
-                    (None, None) => None,
-                    (None, Some(add2)) => Some(add2),
-                    (Some(add1), None) => Some(add1),
-                    (Some(add1), Some(add2)) => Some(Box::new(intersect_two(ctx, *add1, *add2)?)),
-                },
-                required,
-            }
-        }
-        //TODO: get types for error message
-        _ => Schema::Unsatisfiable {
-            reason: "incompatible types".to_string(),
-        },
-    };
-    Ok(merged.normalize())
-}
-
-=======
->>>>>>> e2bf3137
 fn opt_max<T: PartialOrd>(a: Option<T>, b: Option<T>) -> Option<T> {
     match (a, b) {
         (Some(a), Some(b)) => {
